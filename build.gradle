--- conflicted
+++ resolved
@@ -37,15 +37,9 @@
   groovyVersion = '2.4.15'
   jacksonVersion = '2.9.7'
   spockVersion = "1.1-groovy-2.4"
-<<<<<<< HEAD
   reactorVersion = "3.2.1.RELEASE"
-  springVersion = '5.0.9.RELEASE'
   reactorNettyVersion = '0.8.1.RELEASE'
-=======
-  reactorVersion = "3.1.9.RELEASE"
   springVersion = '5.1.1.RELEASE'
-  reactorNettyVersion = '0.7.9.RELEASE'
->>>>>>> 7b2d9a56
 
   linkHomepage = 'https://github.com/rabbitmq/hop'
   linkCi       = 'https://build.spring.io/browse/RMQ'
